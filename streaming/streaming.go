--- conflicted
+++ resolved
@@ -90,15 +90,11 @@
 // Dial initiates a connection to the streaming service and starts processing
 // data for the given market pair.
 // The connection will automatically reconnect on error.
-<<<<<<< HEAD
 func Dial(keyID, keySecret, pair string) (*Conn, error) {
 	if keyID == "" || keySecret == "" {
 		return nil, errors.New("streaming API requires credentials")
 	}
 
-=======
-func Dial(keyID, keySecret, pair string, opts ...DialOption) (*Conn, error) {
->>>>>>> 400562fe
 	c := &Conn{
 		keyID:     keyID,
 		keySecret: keySecret,
